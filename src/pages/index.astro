---
import Layout from '../layouts/MainLayout.astro';
---

<meta http-equiv="refresh" content="5;url=/en/getting-started" />
<script>
	// WIP: trigger a client-side redirect based on the browser language.
	// A vercel.json redirect is enforced in production, so no user should ever see this page.
	// Remove the vercel.json redirect when this is ready.
<<<<<<< HEAD
	const KNOWN_LANGUAGES = [
		'bg',
		'de',
		'en',
		'es',
		'fi',
		'nl',
		'pt-br',
		'zh-CN',
		'zh-TW',
		'fr',
		'kr',
		'da',
		'ja',
		'pl'
	];
	let newLangWithRegion = (
		window.navigator.userLanguage ||
		window.navigator.language ||
		'en-US'
	).substr(0, 5);
=======
	const KNOWN_LANGUAGES = ['bg', 'de', 'en', 'es', 'fi', 'nl', 'pt-br', 'zh-CN', 'zh-TW', 'fr', 'kr', 'da', 'ja'];
	let newLangWithRegion = (window.navigator.userLanguage || window.navigator.language || 'en-US').substr(0, 5);
>>>>>>> 5a935aa6
	let newLang = newLangWithRegion.substr(0, 2);
	if (KNOWN_LANGUAGES.includes(newLangWithRegion)) {
		window.location.pathname = '/' + newLangWithRegion + '/getting-started';
	} else if (KNOWN_LANGUAGES.includes(newLang)) {
		window.location.pathname = '/' + newLang + '/getting-started';
	} else {
		window.location.pathname = '/en/getting-started';
	}
</script><|MERGE_RESOLUTION|>--- conflicted
+++ resolved
@@ -7,7 +7,6 @@
 	// WIP: trigger a client-side redirect based on the browser language.
 	// A vercel.json redirect is enforced in production, so no user should ever see this page.
 	// Remove the vercel.json redirect when this is ready.
-<<<<<<< HEAD
 	const KNOWN_LANGUAGES = [
 		'bg',
 		'de',
@@ -29,10 +28,6 @@
 		window.navigator.language ||
 		'en-US'
 	).substr(0, 5);
-=======
-	const KNOWN_LANGUAGES = ['bg', 'de', 'en', 'es', 'fi', 'nl', 'pt-br', 'zh-CN', 'zh-TW', 'fr', 'kr', 'da', 'ja'];
-	let newLangWithRegion = (window.navigator.userLanguage || window.navigator.language || 'en-US').substr(0, 5);
->>>>>>> 5a935aa6
 	let newLang = newLangWithRegion.substr(0, 2);
 	if (KNOWN_LANGUAGES.includes(newLangWithRegion)) {
 		window.location.pathname = '/' + newLangWithRegion + '/getting-started';
